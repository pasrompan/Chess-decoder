using System;
using System.Collections.Generic;
using System.Linq;
using System.Text.RegularExpressions;
using Microsoft.Extensions.Logging;

namespace ChessDecoderApi.Services
{
    /// <summary>
    /// Represents a validated chess move with its original and normalized notation.
    /// This class maintains both the original notation (as detected from input) and a normalized version
    /// to support different use cases:
    /// - Original notation for debugging and showing users what was actually detected
    /// - Normalized notation for internal validation and consistent move representation
    /// </summary>
    public class ValidatedMove
    {
        /// <summary>
        /// The sequential number of the move in the game.
        /// </summary>
        public int MoveNumber { get; set; }

        /// <summary>
        /// The original notation of the move as detected from the input (image or text).
        /// This preserves the exact format as it was detected, which is useful for:
        /// - Debugging move detection issues
        /// - Showing users what was actually detected from their input
        /// - Maintaining the original format for reference
        /// </summary>
        public string Notation { get; set; }

        /// <summary>
        /// The standardized version of the move notation.
        /// This is particularly important for castling moves where different notations
        /// (e.g., "0-0", "O-O", "o-o") are normalized to a consistent format ("O-O").
        /// Used for:
        /// - Internal validation and move comparison
        /// - Generating consistent move suggestions
        /// - Displaying moves in a standardized format
        /// - Supporting move validation rules that require consistent notation
        /// </summary>
        public string NormalizedNotation { get; set; }

        /// <summary>
        /// The validation status of the move: "valid", "warning", or "error".
        /// </summary>
        public string ValidationStatus { get; set; }

        /// <summary>
        /// Detailed feedback about the validation result, including any warnings or errors.
        /// </summary>
        public string ValidationText { get; set; }
    }

    public class ChessMoveValidationResult
    {
        public bool IsValid { get; set; }
<<<<<<< HEAD
        public List<string> Errors { get; set; } = new();
        public List<string> Warnings { get; set; } = new();
        public List<string> Suggestions { get; set; } = new();
        public string[]? NormalizedMoves { get; set; }
=======
        public List<ValidatedMove> Moves { get; set; } = new();
>>>>>>> b5c0fa14
    }

    public class ChessMoveValidator
    {
        private readonly ILogger<ChessMoveValidator> _logger;
        private static readonly Regex _validMovePattern = new(@"^([KQRBN]?[a-h]?[1-8]?x?[a-h][1-8](=[QRBN])?[+#]?|O-O(-O)?[+#]?)$", RegexOptions.Compiled);
        private static readonly HashSet<string> _validPieces = new() { "K", "Q", "R", "B", "N" };
        private static readonly HashSet<string> _validPromotions = new() { "=Q", "=R", "=B", "=N" };
        private static readonly Regex _castlingPattern = new(@"^[0Oo]-[0Oo](-[0Oo])?[+#]?$", RegexOptions.Compiled | RegexOptions.IgnoreCase);

        public ChessMoveValidator(ILogger<ChessMoveValidator> logger)
        {
            _logger = logger ?? throw new ArgumentNullException(nameof(logger));
        }

        public ChessMoveValidationResult ValidateMoves(string[] moves)
        {
            var result = new ChessMoveValidationResult { IsValid = true };

            if (moves == null || moves.Length == 0)
            {
                result.IsValid = false;
                result.Moves.Add(new ValidatedMove
                {
                    MoveNumber = 0,
                    ValidationStatus = "error",
                    ValidationText = "No moves provided for validation"
                });
                return result;
            }

            for (int i = 0; i < moves.Length; i++)
            {
                var move = moves[i].Trim();
                var normalizedMove = NormalizeCastling(move);

                var moveValidation = ValidateSingleMove(normalizedMove, i + 1);

                result.Moves.Add(new ValidatedMove
                {
                    MoveNumber = i + 1,
                    Notation = move,
                    NormalizedNotation = normalizedMove,
                    ValidationStatus = moveValidation.IsValid ? "valid" :
                                     moveValidation.Moves.Any(m => m.ValidationStatus == "error") ? "error" : "warning",
                    ValidationText = string.Join("; ", moveValidation.Moves.Select(m => m.ValidationText))
                });

                if (!moveValidation.IsValid)
                {
                    result.IsValid = false;
                }
            }

            // Additional game-level validations
            ValidateGameLevelRules(result.Moves, result);

            return result;
        }

        private string NormalizeCastling(string move)
        {
            if (_castlingPattern.IsMatch(move))
            {
                // Check if it's queenside castling (has two hyphens)
                if (move.Count(c => c == '-') == 2)
                {
                    return "O-O-O" + (move.EndsWith("+") ? "+" : move.EndsWith("#") ? "#" : "");
                }
                // Otherwise it's kingside castling
                return "O-O" + (move.EndsWith("+") ? "+" : move.EndsWith("#") ? "#" : "");
            }
            return move;
        }

        private ChessMoveValidationResult ValidateSingleMove(string move, int moveNumber)
        {
            var result = new ChessMoveValidationResult { IsValid = true };
            var validatedMove = new ValidatedMove
            {
                MoveNumber = moveNumber,
                Notation = move,
                NormalizedNotation = move
            };

            // Check for empty or whitespace moves
            if (string.IsNullOrWhiteSpace(move))
            {
                result.IsValid = false;
                validatedMove.ValidationStatus = "error";
                validatedMove.ValidationText = "Empty or whitespace move";
                result.Moves.Add(validatedMove);
                return result;
            }

            // Basic syntax validation
            if (!_validMovePattern.IsMatch(move))
            {
                result.IsValid = false;
                validatedMove.ValidationStatus = "error";
                validatedMove.ValidationText = $"Invalid move syntax '{move}'";
                
                // Add promotion suggestion if applicable
                if (move.Contains("=") && !_validPromotions.Any(p => move.EndsWith(p)))
                {
                    validatedMove.ValidationText += "; Invalid promotion piece. Valid promotions are: =Q, =R, =B, =N";
                }
                
                result.Moves.Add(validatedMove);
                return result;
            }

            // Skip piece validation for castling moves
            if (!_castlingPattern.IsMatch(move))
            {
                // Validate piece notation only for non-castling moves
                if (move.Length > 1 && char.IsUpper(move[0]))
                {
                    var piece = move[0].ToString();
                    if (!_validPieces.Contains(piece))
                    {
                        result.IsValid = false;
                        validatedMove.ValidationStatus = "error";
                        validatedMove.ValidationText = $"Invalid piece notation '{piece}'";
                        result.Moves.Add(validatedMove);
                        return result;
                    }
                }
            }

            // If we get here, the move is valid
            validatedMove.ValidationStatus = "valid";
            validatedMove.ValidationText = "";
            result.Moves.Add(validatedMove);
            return result;
        }

        private void ValidateGameLevelRules(List<ValidatedMove> moves, ChessMoveValidationResult result)
        {
            // Check for consecutive checks
            for (int i = 0; i < moves.Count - 1; i++)
            {
                var currentMove = moves[i];
                var nextMove = moves[i + 1];

                if (currentMove.NormalizedNotation.EndsWith("+") && nextMove.NormalizedNotation.EndsWith("+"))
                {
                    // Update the validation status and text for both moves
                    currentMove.ValidationStatus = currentMove.ValidationStatus == "valid" ? "warning" : currentMove.ValidationStatus;
                    nextMove.ValidationStatus = nextMove.ValidationStatus == "valid" ? "warning" : nextMove.ValidationStatus;
                    
                    var warningText = "Consecutive checks detected. Please verify these moves.";
                    currentMove.ValidationText = string.IsNullOrEmpty(currentMove.ValidationText) ? 
                        warningText : currentMove.ValidationText + "; " + warningText;
                    nextMove.ValidationText = string.IsNullOrEmpty(nextMove.ValidationText) ? 
                        warningText : nextMove.ValidationText + "; " + warningText;
                }
            }
        }
    }
} <|MERGE_RESOLUTION|>--- conflicted
+++ resolved
@@ -55,14 +55,7 @@
     public class ChessMoveValidationResult
     {
         public bool IsValid { get; set; }
-<<<<<<< HEAD
-        public List<string> Errors { get; set; } = new();
-        public List<string> Warnings { get; set; } = new();
-        public List<string> Suggestions { get; set; } = new();
-        public string[]? NormalizedMoves { get; set; }
-=======
         public List<ValidatedMove> Moves { get; set; } = new();
->>>>>>> b5c0fa14
     }
 
     public class ChessMoveValidator
